#!/usr/bin/python
# -*- coding: utf-8 -*-
#
# This is a free software: you can redistribute it and/or modify
# it under the terms of the GNU General Public License as published by
# the Free Software Foundation, either version 3 of the License, or
# (at your option) any later version.
#
# This Ansible library is distributed in the hope that it will be useful,
# but WITHOUT ANY WARRANTY; without even the implied warranty of
# MERCHANTABILITY or FITNESS FOR A PARTICULAR PURPOSE.  See the
# GNU General Public License for more details.
#
# You should have received a copy of the GNU General Public License
# along with this library.  If not, see <http://www.gnu.org/licenses/>.


DOCUMENTATION = """
module: sns_topic
short_description: Manages AWS SNS topics and subscriptions
description:
    - The M(sns_topic) module allows you to create, delete, and manage subscriptions for AWS SNS topics.
version_added: 2.0
author:
  - "Joel Thompson (@joelthompson)"
  - "Fernando Jose Pando (@nand0p)"
options:
  name:
    description:
      - The name or ARN of the SNS topic to converge
    required: True
  state:
    description:
      - Whether to create or destroy an SNS topic
    required: False
    default: present
    choices: ["absent", "present"]
  display_name:
    description:
      - Display name of the topic
    required: False
    default: None
  policy:
    description:
      - Policy to apply to the SNS topic
    required: False
    default: None
  delivery_policy:
    description:
      - Delivery policy to apply to the SNS topic
    required: False
    default: None
  subscriptions:
    description:
      - List of subscriptions to apply to the topic. Note that AWS requires
        subscriptions to be confirmed, so you will need to confirm any new
        subscriptions.
    required: False
    default: []
  purge_subscriptions:
    description:
      - "Whether to purge any subscriptions not listed here. NOTE: AWS does not
        allow you to purge any PendingConfirmation subscriptions, so if any
        exist and would be purged, they are silently skipped. This means that
        somebody could come back later and confirm the subscription. Sorry.
        Blame Amazon."
    required: False
    default: True
extends_documentation_fragment: aws
requirements: [ "boto" ]
"""

EXAMPLES = """

- name: Create alarm SNS topic
  sns_topic:
    name: "alarms"
    state: present
    display_name: "alarm SNS topic"
    delivery_policy: 
      http:
        defaultHealthyRetryPolicy: 
            minDelayTarget: 2
            maxDelayTarget: 4
            numRetries: 3
            numMaxDelayRetries: 5
            backoffFunction: "<linear|arithmetic|geometric|exponential>"
        disableSubscriptionOverrides: True
        defaultThrottlePolicy: 
            maxReceivesPerSecond: 10
    subscriptions:
      - endpoint: "my_email_address@example.com"
        protocol: "email"
      - endpoint: "my_mobile_number"
        protocol: "sms"

"""

RETURN = '''
topic_created:
    description: Whether the topic was newly created
    type: bool
    returned: changed and state == present
    sample: True

attributes_set:
    description: The attributes which were changed
    type: list
    returned: state == "present"
    sample: ["policy", "delivery_policy"]

subscriptions_added:
    description: The subscriptions added to the topic
    type: list
    returned: state == "present"
    sample: [["sms", "my_mobile_number"], ["sms", "my_mobile_2"]]

subscriptions_deleted:
    description: The subscriptions deleted from the topic
    type: list
    returned: state == "present"
    sample: [["sms", "my_mobile_number"], ["sms", "my_mobile_2"]]

sns_arn:
    description: The ARN of the topic you are modifying
    type: string
    returned: state == "present"
    sample: "arn:aws:sns:us-east-1:123456789012:my_topic_name"
'''

import sys
import time
import json
import re

try:
    import boto.sns
<<<<<<< HEAD
=======
    from boto.exception import BotoServerError
>>>>>>> 38cb5c61
    HAS_BOTO = True
except ImportError:
    HAS_BOTO = False


def canonicalize_endpoint(protocol, endpoint):
    if protocol == 'sms':
        import re
        return re.sub('[^0-9]*', '', endpoint)
    return endpoint


def get_all_topics(connection, module):
    next_token = None
    topics = []
    while True:
        try:
            response = connection.get_all_topics(next_token)
        except BotoServerError, e:
            module.fail_json(msg=e.message)

        topics.extend(response['ListTopicsResponse']['ListTopicsResult']['Topics'])
        next_token = \
                response['ListTopicsResponse']['ListTopicsResult']['NextToken']
        if not next_token:
            break
    return [t['TopicArn'] for t in topics]


def arn_topic_lookup(connection, short_topic, module):
    # topic names cannot have colons, so this captures the full topic name
    all_topics = get_all_topics(connection, module)
    lookup_topic = ':%s' % short_topic
    for topic in all_topics:
        if topic.endswith(lookup_topic):
            return topic
    return None


def main():
    argument_spec = ec2_argument_spec()
    argument_spec.update(
        dict(
            name=dict(type='str', required=True),
            state=dict(type='str', default='present', choices=['present',
                'absent']),
            display_name=dict(type='str', required=False),
            policy=dict(type='dict', required=False),
            delivery_policy=dict(type='dict', required=False),
            subscriptions=dict(default=[], type='list', required=False),
            purge_subscriptions=dict(type='bool', default=True),
        )
    )

    module = AnsibleModule(argument_spec=argument_spec, supports_check_mode=True)

    if not HAS_BOTO:
        module.fail_json(msg='boto required for this module')

    name = module.params.get('name')
    state = module.params.get('state')
    display_name = module.params.get('display_name')
    policy = module.params.get('policy')
    delivery_policy = module.params.get('delivery_policy')
    subscriptions = module.params.get('subscriptions')
    purge_subscriptions = module.params.get('purge_subscriptions')
    check_mode = module.check_mode
    changed = False

    topic_created = False
    attributes_set = []
    subscriptions_added = []
    subscriptions_deleted = []

    region, ec2_url, aws_connect_params = get_aws_connection_info(module)
    if not region:
        module.fail_json(msg="region must be specified")
    try:
        connection = connect_to_aws(boto.sns, region, **aws_connect_params)
    except boto.exception.NoAuthHandlerFound, e:
        module.fail_json(msg=str(e))

    # topics cannot contain ':', so thats the decider
    if ':' in name:
        all_topics = get_all_topics(connection, module)
        if name in all_topics:
            arn_topic = name
        elif state == 'absent':
            module.exit_json(changed=False)
        else:
            module.fail_json(msg="specified an ARN for a topic but it doesn't"
                    " exist")
    else:
        arn_topic = arn_topic_lookup(connection, name, module)
        if not arn_topic:
            if state == 'absent':
                module.exit_json(changed=False)
            elif check_mode:
                module.exit_json(changed=True, topic_created=True,
                        subscriptions_added=subscriptions,
                        subscriptions_deleted=[])
            
            changed=True
            topic_created = True
            try:
                connection.create_topic(name)
            except BotoServerError, e:
                module.fail_json(msg=e.message)
            arn_topic = arn_topic_lookup(connection, name, module)
            while not arn_topic:
                time.sleep(3)
                arn_topic = arn_topic_lookup(connection, name, module)
    
    if arn_topic and state == "absent":
        if not check_mode:
            try:
                connection.delete_topic(arn_topic)
            except BotoServerError, e:
                module.fail_json(msg=e.message)

        module.exit_json(changed=True)

    topic_attributes = connection.get_topic_attributes(arn_topic) \
            ['GetTopicAttributesResponse'] ['GetTopicAttributesResult'] \
            ['Attributes']
    if display_name and display_name != topic_attributes['DisplayName']:
        changed = True
        attributes_set.append('display_name')
        if not check_mode:
            try:
                connection.set_topic_attributes(arn_topic, 'DisplayName', display_name)
            except BotoServerError, e:
                module.fail_json(msg=e.message)

    if policy and policy != json.loads(topic_attributes['Policy']):
        changed = True
        attributes_set.append('policy')
        if not check_mode:
            try:
                connection.set_topic_attributes(arn_topic, 'Policy', json.dumps(policy))
            except BotoServerError, e:
                module.fail_json(msg=e.message)
    
    if delivery_policy and ('DeliveryPolicy' not in topic_attributes or \
            delivery_policy != json.loads(topic_attributes['DeliveryPolicy'])):
        changed = True
        attributes_set.append('delivery_policy')
        if not check_mode:
            try:
                connection.set_topic_attributes(arn_topic, 'DeliveryPolicy',json.dumps(delivery_policy))
            except BotoServerError, e:
                module.fail_json(msg=e.message)


    next_token = None
    aws_subscriptions = []
    while True:
        try:
            response = connection.get_all_subscriptions_by_topic(arn_topic,
                next_token)
        except BotoServerError, e:
            module.fail_json(msg=e.message)

        aws_subscriptions.extend(response['ListSubscriptionsByTopicResponse'] \
                ['ListSubscriptionsByTopicResult']['Subscriptions'])
        next_token = response['ListSubscriptionsByTopicResponse'] \
                ['ListSubscriptionsByTopicResult']['NextToken']
        if not next_token:
            break

    desired_subscriptions = [(sub['protocol'],
        canonicalize_endpoint(sub['protocol'], sub['endpoint'])) for sub in
        subscriptions]
    
    aws_subscriptions_list = []

    for sub in aws_subscriptions:
        sub_key = (sub['Protocol'], sub['Endpoint'])
        aws_subscriptions_list.append(sub_key)
        if purge_subscriptions and sub_key not in desired_subscriptions and \
                sub['SubscriptionArn'] != 'PendingConfirmation':
            changed = True
            subscriptions_deleted.append(sub_key)
            if not check_mode:
                try:
                    connection.unsubscribe(sub['SubscriptionArn'])
                except BotoServerError, e:
                    module.fail_json(msg=e.message)

    for (protocol, endpoint) in desired_subscriptions:
        if (protocol, endpoint) not in aws_subscriptions_list:
            changed = True
            subscriptions_added.append(sub)
            if not check_mode:
                try:
                    connection.subscribe(arn_topic, protocol, endpoint)
                except BotoServerError, e:
                    module.fail_json(msg=e.message)

    module.exit_json(changed=changed, topic_created=topic_created,
            attributes_set=attributes_set,
            subscriptions_added=subscriptions_added,
            subscriptions_deleted=subscriptions_deleted, sns_arn=arn_topic)

from ansible.module_utils.basic import *
from ansible.module_utils.ec2 import *

if __name__ == '__main__':
    main()<|MERGE_RESOLUTION|>--- conflicted
+++ resolved
@@ -135,10 +135,7 @@
 
 try:
     import boto.sns
-<<<<<<< HEAD
-=======
     from boto.exception import BotoServerError
->>>>>>> 38cb5c61
     HAS_BOTO = True
 except ImportError:
     HAS_BOTO = False
