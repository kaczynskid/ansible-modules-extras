--- conflicted
+++ resolved
@@ -38,11 +38,7 @@
     surrounded by customizable marker lines.
 notes:
   - This module supports check mode.
-<<<<<<< HEAD
-  - When using 'with_' loops be aware that if you do not set a unique mark the block will be overwritten on each iteration.
-=======
   - When using 'with_*' loops be aware that if you do not set a unique mark the block will be overwritten on each iteration.
->>>>>>> 38cb5c61
 options:
   dest:
     aliases: [ name, destfile ]
@@ -148,17 +144,10 @@
     block: |
       {{item.name}} {{item.ip}}
     marker: "# {mark} ANSIBLE MANAGED BLOCK {{item.name}}"
-<<<<<<< HEAD
-    with_items:
-        - { name: host1, ip: 10.10.1.10 }
-        - { name: host2, ip: 10.10.1.11 }
-        - { name: host3, ip: 10.10.1.12 }
-=======
   with_items:
       - { name: host1, ip: 10.10.1.10 }
       - { name: host2, ip: 10.10.1.11 }
       - { name: host3, ip: 10.10.1.12 }
->>>>>>> 38cb5c61
 """
 
 
