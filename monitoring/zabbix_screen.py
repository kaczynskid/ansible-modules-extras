--- conflicted
+++ resolved
@@ -330,11 +330,8 @@
             server_url=dict(type='str', required=True, aliases=['url']),
             login_user=dict(type='str', required=True),
             login_password=dict(type='str', required=True, no_log=True),
-<<<<<<< HEAD
-=======
             http_login_user=dict(type='str', required=False, default=None),
             http_login_password=dict(type='str', required=False, default=None, no_log=True),
->>>>>>> 38cb5c61
             timeout=dict(type='int', default=10),
             screens=dict(type='list', required=True)
         ),
